import pytest

import torch
from torch import nn
from torch.nn import Module

from x_transformers.x_transformers import (
    XTransformer,
    TransformerWrapper,
    Encoder,
    Decoder,
    LinearNoBias,
)

from x_transformers.neo_mlp import (
    NeoMLP
)

from x_transformers.multi_input import MultiInputTransformerWrapper

def test_readme():
    model = XTransformer(
        dim = 512,
        enc_num_tokens = 256,
        enc_depth = 6,
        enc_heads = 8,
        enc_max_seq_len = 1024,
        dec_num_tokens = 256,
        dec_depth = 6,
        dec_heads = 8,
        dec_max_seq_len = 1024,
        tie_token_emb = True
    )

    src = torch.randint(0, 256, (1, 1024))
    src_mask = torch.ones_like(src).bool()
    tgt = torch.randint(0, 256, (1, 1024))

    loss = model(src, tgt, mask = src_mask)
    loss.backward()

def test_kv_cache():
    model = TransformerWrapper(
        num_tokens = 20000,
        max_seq_len = 1024,
        attn_layers = Decoder(
            dim = 8,
            depth = 2,
            heads = 4,
            cross_attend = True
        )
    )

    model.eval()

    prompts = torch.zeros((2, 16))
    context = torch.randn(2, 8, 8)

    logits, cache = model(
        prompts,
        context = context,
        return_intermediates = True
    )

    sampled = logits[:, -1].argmax(dim = -1, keepdim = True)
    prompts = torch.cat((prompts, sampled), dim = -1)

    next_logits = model(prompts, context = context)
    next_logits_with_cache = model(prompts, context = context, cache = cache)

    assert torch.allclose(next_logits[:, -1], next_logits_with_cache[:, -1], atol = 1e-6)

def test_cope():
    model = TransformerWrapper(
        num_tokens = 256,
        max_seq_len = 1024,
        attn_layers = Decoder(
            dim = 8,
            depth = 2,
            heads = 4,
            attn_use_cope = True
        )
    )

    seq = torch.randint(0, 256, (1, 1024))
    logits = model(seq)

def test_adaptive_layernorm():
    model = TransformerWrapper(
        num_tokens = 20000,
        max_seq_len = 1024,
        attn_layers = Decoder(
            dim = 512,
            dim_condition = 768,
            depth = 12,
            heads = 8,
            use_adaptive_layernorm = True,
            use_adaptive_layerscale = True
        )
    )

    x = torch.randint(0, 256, (2, 1024))
    condition = torch.randn(2, 768)

    model(x, condition = condition)

def test_adaptive_rmsnorm():
    model = TransformerWrapper(
        num_tokens = 20000,
        max_seq_len = 1024,
        attn_layers = Decoder(
            dim = 512,
            dim_condition = 768,
            depth = 12,
            heads = 8,
            use_adaptive_rmsnorm = True,
            adaptive_condition_mlp = True
        )
    )

    x = torch.randint(0, 256, (2, 1024))
    condition = torch.randn(2, 768)

    model(x, condition = condition)

def test_attn_softclamp_logits():
    model = TransformerWrapper(
        num_tokens = 20000,
        max_seq_len = 1024,
        attn_layers = Decoder(
            dim = 512,
            dim_condition = 768,
            depth = 12,
            heads = 8,
            attn_softclamp_logits = True,
        )
    )

    x = torch.randint(0, 256, (1, 1024))

    model(x)

def test_multiple_input_embeds():
    model = MultiInputTransformerWrapper(
        num_tokens = dict(
            note = 20000,
            pitch = 32,
            tone = 16
        ),
        max_seq_len = 1024,
        return_only_embed = True,
        attn_layers = Decoder(
            dim = 128,
            depth = 6,
            heads = 8
        )
    )

    x = dict(
        note = torch.randint(0, 20000, (2, 1024)),
        pitch = torch.randint(0, 32, (2, 1024)),
        tone = torch.randint(0, 16, (2, 1024))
    )

    embed = model(x)

    assert embed.shape == (2, 1024, 128)

def test_average_pool_embed():
    model = TransformerWrapper(
        num_tokens = 20000,
        max_seq_len = 1024,
        num_memory_tokens = 2,
        average_pool_embed = True,
        attn_layers = Encoder(
            dim = 128,
            depth = 6,
            heads = 8
        )
    )

    x = torch.randint(0, 20000, (2, 1024))
    mask = torch.randint(0, 2, (2, 1024)).bool()

    logits = model(x, mask = mask)

    assert logits.shape == (2, 20000)

@pytest.mark.parametrize('num_cls_tokens', (1, 2))
def test_cls_token(num_cls_tokens):
    model = TransformerWrapper(
        num_tokens = 20000,
        max_seq_len = 1024,
        num_memory_tokens = 2,
        use_cls_token = True,
        num_cls_tokens=num_cls_tokens,
        attn_layers = Encoder(
            dim = 128,
            depth = 6,
            heads = 8
        )
    )

    x = torch.randint(0, 20000, (2, 1024))
    mask = torch.randint(0, 2, (2, 1024)).bool()

    logits = model(x, mask = mask)

    if num_cls_tokens == 1:
        expected_shape = (2, 20000)
    else:
        expected_shape = (2, num_cls_tokens, 20000)

    assert logits.shape == expected_shape

def test_squeeze_logit_dim_one():
    model = TransformerWrapper(
        num_tokens = 20000,
        max_seq_len = 1024,
        logits_dim = 1,
        average_pool_embed = True,
        squeeze_out_last_dim = True,
        attn_layers = Encoder(
            dim = 128,
            depth = 6,
            heads = 8
        )
    )

    x = torch.randint(0, 20000, (2, 1024))
    mask = torch.randint(0, 2, (2, 1024)).bool()

    logits = model(x, mask = mask)

    assert logits.shape == (2,)

@pytest.mark.parametrize('depth', (4, 5))
def test_unet_skip(depth):

    model = TransformerWrapper(
        num_tokens = 20000,
        max_seq_len = 1024,
        attn_layers = Encoder(
            dim = 128,
            depth = depth,
            heads = 8,
            unet_skips = True
        )
    )

    x = torch.randint(0, 20000, (2, 1024))
    mask = torch.randint(0, 2, (2, 1024)).bool()

    model(x, mask = mask)

def test_recycling():
    model = TransformerWrapper(
        num_tokens = 20000,
        max_seq_len = 1024,
        recycling = True,
        train_max_recycle_steps = 5,
        attn_layers = Decoder(
            dim = 128,
            depth = 6,
            heads = 8
        )
    )

    x = torch.randint(0, 20000, (2, 1024))

    logits = model(x)

    model.eval()

    eval_logits = model(x, recycle_steps = 3)

def test_mos():
    model = TransformerWrapper(
        num_tokens = 20000,
        max_seq_len = 1024,
        mixture_of_softmax = True,
        attn_layers = Decoder(
            dim = 128,
            depth = 6,
            heads = 8
        )
    )

    x = torch.randint(0, 20000, (2, 1024))

    logits = model(x)

    model.eval()

    eval_logits = model(x)

@pytest.mark.parametrize('attn_one_kv_head', (True, False))
def test_l2_distance(attn_one_kv_head):

    model = TransformerWrapper(
        num_tokens = 20000,
        max_seq_len = 1024,
        attn_layers = Decoder(
            dim = 512,
            depth = 12,
            heads = 8,
            attn_l2_distance = True,
            attn_one_kv_head = attn_one_kv_head,
        )
    )

    x = torch.randint(0, 256, (1, 1024))

    model(x)

def test_reinject_input():

    model = TransformerWrapper(
        num_tokens = 20000,
        max_seq_len = 1024,
        recycling = True,
        attn_layers = Decoder(
            dim = 512,
            depth = 12,
            heads = 8,
            reinject_input = True
        )
    )

    x = torch.randint(0, 256, (1, 1024))

    model(x) # (1, 1024, 20000)

@pytest.mark.parametrize('learned_value_residual_mix', (False, True))
def test_value_residual(
    learned_value_residual_mix: bool
):

    model = TransformerWrapper(
        num_tokens = 20000,
        max_seq_len = 1024,
        attn_layers = Decoder(
            dim = 128,
            depth = 6,
            heads = 8,
            add_value_residual = True,
            learned_value_residual_mix = learned_value_residual_mix
        )
    )

    x = torch.randint(0, 20000, (2, 1024))

    model(x)

@pytest.mark.parametrize('has_num_mem_kv', (False, True))
def test_forgetting_transformer(
    has_num_mem_kv: bool
):

    model = TransformerWrapper(
        num_tokens = 20000,
        max_seq_len = 1024,
        attn_layers = Decoder(
            dim = 128,
            depth = 6,
            heads = 8,
            attn_num_mem_kv = 1 if has_num_mem_kv else 0,
            attn_data_dependent_alibi = True
        )
    )

    x = torch.randint(0, 20000, (2, 1024))

    embed = model(x)

def test_neo_mlp():

    mlp = NeoMLP(
        dim_in = 5,
        dim_out = 7,
        dim_hidden = 16,
        depth = 5,
        dim_model = 64,
    )

    x = torch.randn(3, 5)

    out = mlp(x)
    assert out.shape == (3, 7)

@pytest.mark.parametrize('flash', (True, False))
def test_custom_alibi(flash: bool):

    model = TransformerWrapper(
        num_tokens = 20_000,
        max_seq_len = 1024,
        attn_layers = Decoder(
            dim = 512,
            depth = 2,
            heads = 8,
            alibi_pos_bias = True,
            attn_flash = flash
        )
    )

    x = torch.randint(0, 20000, (2, 4))

    pos = torch.tensor([[0, 1, 2, 4], [1, 3, 5, 7]])

    logits = model(x, pos = pos)

<<<<<<< HEAD
def test_custom_rotary_pos_emb():
    from einops import repeat

    model = TransformerWrapper(
        num_tokens = 20_000,
        max_seq_len = 1024,
        attn_layers = Decoder(
            dim = 512,
            depth = 2,
            heads = 8,
            rotary_pos_emb = True
        )
    )

    x = torch.randint(0, 20000, (4, 4))

    pos = repeat(torch.arange(0, 4), "n -> b n", b=4)

    logits1 = model(x, pos = pos)
    logits2 = model(x)
    assert torch.allclose(logits1, logits2)

def test_custom_alibi_across_heads():
=======
@pytest.mark.parametrize('flash', (True, False))
def test_custom_alibi_across_heads(flash: bool):
>>>>>>> bacdd841

    model = Decoder(
        dim = 512,
        depth = 2,
        heads = 2,
        alibi_pos_bias = True,
        rel_pos_kwargs = dict(
            slopes = [1, 1]
        ),
        attn_flash = flash
    )

    x = torch.randn(2, 4, 512)

    pos = torch.tensor([
        [[0, 1, 2, 4], [1, 3, 5, 7]],
        [[2, 3, 4, 5], [6, 8, 9, 10]]
    ])

    embed = model(x, pos = pos)

@pytest.mark.parametrize('embedder_type', ('embedding', 'none', 'custom'))
def test_embedder(embedder_type):
    num_tokens = 20000
    dim = 128
    token_emb_kwargs = {}

    if embedder_type == 'embedding':
        embedder = nn.Embedding(num_tokens, dim)
    elif embedder_type == 'none':
        embedder = None
    else:
        class CustomEmbedder(Module):
            """
            Made up embedder that sums two embeddings. Just to check if we can pass additional input to the embedder's
            forward pass without breaking the model.
            """
            def __init__(self, num_tokens, dim):
                super().__init__()
                self.embed_x = nn.Embedding(num_tokens, dim)
                self.embed_y = nn.Embedding(num_tokens, dim)

            def forward(self, x, y):
                return self.embed_x(x) + self.embed_y(y)

            def init_(self):
                pass

        embedder = CustomEmbedder(num_tokens, dim)
        token_emb_kwargs['y'] = torch.randint(0, num_tokens, (2, 1024))

    model = TransformerWrapper(
        num_tokens = num_tokens,
        max_seq_len = 1024,
        attn_layers = Decoder(
            dim = dim,
            depth = 6,
            heads = 8,
        ),
        token_emb = embedder,
    )

    x = torch.randint(0, 20000, (2, 1024))

    output = model(x, token_emb_kwargs=token_emb_kwargs)
    assert output.shape == (2, 1024, 20000)


@pytest.mark.parametrize("to_logits", ('linear', 'none', 'pointer'))
def test_to_logits(to_logits):
    num_tokens = 20000
    dim = 128

    to_logits_kwargs = {}

    if to_logits == 'linear':
        logit_mapper = LinearNoBias(dim, num_tokens)
    elif to_logits == 'none':
        logit_mapper = None
    else:
        class PointerNetworkLogits(Module):
            def __init__(self, dim):
                super().__init__()
                self.proj_to_pointers = nn.Linear(dim, dim)

            def forward(self, model_embeddings, input_embeddings):
                pointers = self.proj_to_pointers(model_embeddings)
                logits = torch.matmul(pointers, input_embeddings.permute(0, 2, 1))
                return logits

        logit_mapper = PointerNetworkLogits(dim)
        to_logits_kwargs['input_embeddings'] = torch.randn(2, 20000, dim)

    model = TransformerWrapper(
        num_tokens = num_tokens,
        max_seq_len = 1024,
        attn_layers = Decoder(
            dim = dim,
            depth = 6,
            heads = 8,
        ),
        to_logits = logit_mapper,
    )

    x = torch.randint(0, num_tokens, (2, 1024))

    output = model(x, to_logits_kwargs=to_logits_kwargs)

    assert output.shape == (2, 1024, 20000)

def test_laser():
    model = TransformerWrapper(
        num_tokens = 20000,
        max_seq_len = 1024,
        attn_layers = Decoder(
            dim = 128,
            depth = 6,
            heads = 8,
            attn_laser = True
        )
    )

    x = torch.randint(0, 20000, (2, 1024))

    model(x)<|MERGE_RESOLUTION|>--- conflicted
+++ resolved
@@ -409,7 +409,6 @@
 
     logits = model(x, pos = pos)
 
-<<<<<<< HEAD
 def test_custom_rotary_pos_emb():
     from einops import repeat
 
@@ -432,12 +431,8 @@
     logits2 = model(x)
     assert torch.allclose(logits1, logits2)
 
-def test_custom_alibi_across_heads():
-=======
 @pytest.mark.parametrize('flash', (True, False))
 def test_custom_alibi_across_heads(flash: bool):
->>>>>>> bacdd841
-
     model = Decoder(
         dim = 512,
         depth = 2,
