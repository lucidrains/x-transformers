from setuptools import setup, find_packages

setup(
  name = 'x-transformers',
  packages = find_packages(exclude=['examples']),
<<<<<<< HEAD
  version = '1.24.1',
=======
  version = '1.24.0',
>>>>>>> d4cc2328
  license='MIT',
  description = 'X-Transformers - Pytorch',
  author = 'Phil Wang',
  author_email = 'lucidrains@gmail.com',
  url = 'https://github.com/lucidrains/x-transformers',
  long_description_content_type = 'text/markdown',
  keywords = [
    'artificial intelligence',
    'attention mechanism',
    'transformers'
  ],
  install_requires=[
    'torch>=1.6',
    'einops>=0.7.0'
  ],
  classifiers=[
    'Development Status :: 4 - Beta',
    'Intended Audience :: Developers',
    'Topic :: Scientific/Engineering :: Artificial Intelligence',
    'License :: OSI Approved :: MIT License',
    'Programming Language :: Python :: 3.6',
  ],
)<|MERGE_RESOLUTION|>--- conflicted
+++ resolved
@@ -3,11 +3,7 @@
 setup(
   name = 'x-transformers',
   packages = find_packages(exclude=['examples']),
-<<<<<<< HEAD
-  version = '1.24.1',
-=======
-  version = '1.24.0',
->>>>>>> d4cc2328
+  version = '1.24.2',
   license='MIT',
   description = 'X-Transformers - Pytorch',
   author = 'Phil Wang',
